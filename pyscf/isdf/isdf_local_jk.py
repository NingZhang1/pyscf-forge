#!/usr/bin/env python
# Copyright 2014-2020 The PySCF Developers. All Rights Reserved.
#
# Licensed under the Apache License, Version 2.0 (the "License");
# you may not use this file except in compliance with the License.
# You may obtain a copy of the License at
#
#     http://www.apache.org/licenses/LICENSE-2.0
#
# Unless required by applicable law or agreed to in writing, software
# distributed under the License is distributed on an "AS IS" BASIS,
# WITHOUT WARRANTIES OR CONDITIONS OF ANY KIND, either express or implied.
# See the License for the specific language governing permissions and
# limitations under the License.
#
# Author: Ning Zhang <ningzhang1024@gmail.com>
#

############ sys module ############

import copy, sys
import ctypes
import numpy as np

############ pyscf module ############

from pyscf import lib
from pyscf.lib import logger
from pyscf.pbc import tools
from pyscf.pbc.lib.kpts_helper import is_zero, gamma_point
from pyscf.pbc.df.df_jk import _ewald_exxdiv_for_G0
from pyscf.pbc.df.df_jk import _format_dms, _format_kpts_band, _format_jks
libisdf = lib.load_library('libisdf')

############ isdf utils ############

from pyscf.isdf.isdf_jk import _benchmark_time
from pyscf.isdf._isdf_local_K_direct import _isdf_get_K_direct_kernel_1
import pyscf.isdf.isdf_tools_linearop    as     lib_isdf

############ GLOBAL PARAMETER ############

J_MAX_GRID_BUNCHSIZE = 8192

##################################################
#
# only Gamma Point
#
##################################################

### ls = linear scaling

def _half_J(mydf, dm, use_mpi=False,
            first_pass = None,
            short_range = False):
    
    if use_mpi:
        assert mydf.direct == True
        from pyscf.isdf.isdf_tools_mpi import rank, comm, comm_size, bcast, reduce
        size = comm.Get_size()
        
    ######### prepare the parameter #########
    
    assert first_pass in [None, "only_dd", "only_cc", "exclude_cc", "all"]
    
    if first_pass is None:
        first_pass = "all"
    
    first_pass_all    = first_pass == "all"
    first_pass_has_dd = first_pass in ["all", "only_dd", "exclude_cc"]
    first_pass_has_cc = first_pass in ["all", "only_cc"]
    first_pass_has_cd = first_pass in ["all", "exclude_cc"]
    
    t1 = (logger.process_clock(), logger.perf_counter())

    if len(dm.shape) == 3:
        assert dm.shape[0] == 1
        dm = dm[0]
        
    nao  = dm.shape[0]
    cell = mydf.cell
    assert cell.nao == nao
    vol = cell.vol
    mesh = np.array(cell.mesh, dtype=np.int32)
    ngrid = np.prod(mesh)

    aoR  = mydf.aoR
    assert isinstance(aoR, list)
    naux = mydf.naux
    
    #### step 0. allocate buffer 
    
    max_nao_involved   = np.max([aoR_holder.aoR.shape[0] for aoR_holder in aoR if aoR_holder is not None])
    max_ngrid_involved = np.max([aoR_holder.aoR.shape[1] for aoR_holder in aoR if aoR_holder is not None])
    ngrids_local       = np.sum([aoR_holder.aoR.shape[1] for aoR_holder in aoR if aoR_holder is not None])
    
    density_R = np.zeros((ngrid,), dtype=np.float64)
    
    dm_buf      = np.zeros((max_nao_involved, max_nao_involved), dtype=np.float64)
    max_col_buf = min(max_ngrid_involved, J_MAX_GRID_BUNCHSIZE)
    ddot_buf    = np.zeros((max_nao_involved, max_col_buf), dtype=np.float64)
    
    fn_multiplysum = getattr(libisdf, "_fn_J_dmultiplysum", None)
    assert fn_multiplysum is not None
    
    ##### get the involved C function ##### 
    
    fn_extract_dm = getattr(libisdf, "_extract_dm_involved_ao", None) 
    assert fn_extract_dm is not None
    
    fn_extract_dm2 = getattr(libisdf, "_extract_dm_involved_ao_RS", None)
    assert fn_extract_dm is not None
    
    fn_packadd_dm = getattr(libisdf, "_packadd_local_dm", None)
    assert fn_packadd_dm is not None 
    
    #### step 1. get density value on real space grid and IPs
    
    group = mydf.group
    ngroup = len(group)
    
    density_R_tmp = None
    
    density_R_tmp_buf = np.zeros((max_ngrid_involved,), dtype=np.float64)
    
    def _get_rhoR(
        bra_aoR, 
        bra_ao_involved,
        ket_aoR, 
        ket_ao_involved,
        bra_type,
        ket_type
    ):
        
        nbra_ao = bra_aoR.shape[0]
        nket_ao = ket_aoR.shape[0]
        if bra_type == ket_type:
            dm_now = np.ndarray((nbra_ao, nbra_ao), buffer=dm_buf)
            fn_extract_dm(
                dm.ctypes.data_as(ctypes.c_void_p),
                ctypes.c_int(nao),
                dm_now.ctypes.data_as(ctypes.c_void_p),
                bra_ao_involved.ctypes.data_as(ctypes.c_void_p),
                ctypes.c_int(nbra_ao),
            )
            
            # _density_R_tmp = np.zeros((ket_aoR.shape[1],), dtype=np.float64)
            _density_R_tmp = np.ndarray((ket_aoR.shape[1],), buffer=density_R_tmp_buf)
           
            for p0, p1 in lib.prange(0, ket_aoR.shape[1], J_MAX_GRID_BUNCHSIZE):
                ddot_res = np.ndarray((nbra_ao, p1-p0), buffer=ddot_buf)
                lib.ddot(dm_now, ket_aoR[:,p0:p1], c=ddot_res)
                _res_tmp = np.ndarray((p1-p0,), 
                                      dtype =_density_R_tmp.dtype, 
                                      buffer=_density_R_tmp, 
                                      offset=p0*_density_R_tmp.dtype.itemsize)
                fn_multiplysum(
                    _res_tmp.ctypes.data_as(ctypes.c_void_p),
                    ctypes.c_int(nbra_ao),
                    ctypes.c_int(p1-p0),
                    bra_aoR.ctypes.data_as(ctypes.c_void_p),
                    ctypes.c_int(bra_aoR.shape[0]),
                    ctypes.c_int(bra_aoR.shape[1]),
                    ctypes.c_int(0),
                    ctypes.c_int(p0),
                    ddot_res.ctypes.data_as(ctypes.c_void_p),
                    ctypes.c_int(nbra_ao),
                    ctypes.c_int(p1-p0),
                    ctypes.c_int(0),
                    ctypes.c_int(0))
            return _density_R_tmp
        else:
            dm_now = np.ndarray((nbra_ao, nket_ao), buffer=dm_buf)
            fn_extract_dm2(
                dm.ctypes.data_as(ctypes.c_void_p),
                ctypes.c_int(nao),
                dm_now.ctypes.data_as(ctypes.c_void_p),
                bra_ao_involved.ctypes.data_as(ctypes.c_void_p),
                ctypes.c_int(bra_ao_involved.shape[0]),
                ket_ao_involved.ctypes.data_as(ctypes.c_void_p),
                ctypes.c_int(ket_ao_involved.shape[0]),
            )            
            # _density_R_tmp = np.zeros((ket_aoR.shape[1],), dtype=np.float64)
            _density_R_tmp = np.ndarray((ket_aoR.shape[1],), buffer=density_R_tmp_buf)
            
            for p0, p1 in lib.prange(0, ket_aoR.shape[1], J_MAX_GRID_BUNCHSIZE):
                ddot_res = np.ndarray((nbra_ao, p1-p0), buffer=ddot_buf)
                lib.ddot(dm_now, ket_aoR[:,p0:p1], c=ddot_res)
                _res_tmp = np.ndarray((p1-p0,), 
                                      dtype =_density_R_tmp.dtype, 
                                      buffer=_density_R_tmp, 
                                      offset=p0*_density_R_tmp.dtype.itemsize)
                fn_multiplysum(
                    _res_tmp.ctypes.data_as(ctypes.c_void_p),
                    ctypes.c_int(nbra_ao),
                    ctypes.c_int(p1-p0),
                    bra_aoR.ctypes.data_as(ctypes.c_void_p),
                    ctypes.c_int(bra_aoR.shape[0]),
                    ctypes.c_int(bra_aoR.shape[1]),
                    ctypes.c_int(0),
                    ctypes.c_int(p0),
                    ddot_res.ctypes.data_as(ctypes.c_void_p),
                    ctypes.c_int(nbra_ao),
                    ctypes.c_int(p1-p0),
                    ctypes.c_int(0),
                    ctypes.c_int(0))
            
            return _density_R_tmp * 2.0
    
    for atm_id, aoR_holder in enumerate(aoR):
        
        if aoR_holder is None:
            continue
        
        if use_mpi:
            if atm_id % comm_size != rank:
                continue
            
        ngrids_now          = aoR_holder.aoR.shape[1]
        nao_involved        = aoR_holder.aoR.shape[0]
        global_gridID_begin = aoR_holder.global_gridID_begin
        nCompact            = aoR_holder.nCompact
        
        if first_pass_all:        
            density_R_tmp = _get_rhoR(
                aoR_holder.aoR, 
                aoR_holder.ao_involved, 
                aoR_holder.aoR, 
                aoR_holder.ao_involved,
                "all",
                "all"
            )
        
            density_R[global_gridID_begin:global_gridID_begin+ngrids_now] = density_R_tmp
        else: 
            
            if first_pass_has_cc:
                density_R_tmp = _get_rhoR(
                    aoR_holder.aoR[:nCompact,:], 
                    aoR_holder.ao_involved[:nCompact], 
                    aoR_holder.aoR[:nCompact,:], 
                    aoR_holder.ao_involved[:nCompact],
                    "compact",
                    "compact"
                )
                
                density_R[global_gridID_begin:global_gridID_begin+ngrids_now] += density_R_tmp
            
            if first_pass_has_dd:
                density_R_tmp = _get_rhoR(
                    aoR_holder.aoR[nCompact:,:], 
                    aoR_holder.ao_involved[nCompact:], 
                    aoR_holder.aoR[nCompact:,:], 
                    aoR_holder.ao_involved[nCompact:],
                    "diffuse",
                    "diffuse"
                )
                
                density_R[global_gridID_begin:global_gridID_begin+ngrids_now] += density_R_tmp
            
            if first_pass_has_cd:
                density_R_tmp = _get_rhoR(
                    aoR_holder.aoR[:nCompact,:], 
                    aoR_holder.ao_involved[:nCompact], 
                    aoR_holder.aoR[nCompact:,:], 
                    aoR_holder.ao_involved[nCompact:],
                    "compact",
                    "diffuse"
                )                
                density_R[global_gridID_begin:global_gridID_begin+ngrids_now] += density_R_tmp
    
    # assert local_grid_loc == ngrids_local
    
    if use_mpi:
        density_R = reduce(density_R, root=0)
    else:
        assert ngrids_local == np.prod(mesh)
            
    grid_ID_ordered = mydf.grid_ID_ordered
    
    if (use_mpi and rank == 0) or (use_mpi == False):
        density_R_original = np.zeros_like(density_R)
            
        fn_order = getattr(libisdf, "_Reorder_Grid_to_Original_Grid", None)
        assert fn_order is not None
            
        fn_order(
            ctypes.c_int(density_R.size),
            mydf.grid_ID_ordered.ctypes.data_as(ctypes.c_void_p),
            density_R.ctypes.data_as(ctypes.c_void_p),
            density_R_original.ctypes.data_as(ctypes.c_void_p),
        )

        density_R = density_R_original.copy()
    
    J = None
    
    if (use_mpi and rank == 0) or (use_mpi == False):
    
        fn_J = getattr(libisdf, "_construct_J", None)
        assert(fn_J is not None)

        J = np.zeros_like(density_R)

        if short_range:
            coulG = mydf.coulG_SR
        else:
            coulG = mydf.coulG

        fn_J(
            mesh.ctypes.data_as(ctypes.c_void_p),
            density_R.ctypes.data_as(ctypes.c_void_p),
            coulG.ctypes.data_as(ctypes.c_void_p),
            J.ctypes.data_as(ctypes.c_void_p),
        )
                    
        J_ordered = np.zeros_like(J)

        fn_order = getattr(libisdf, "_Original_Grid_to_Reorder_Grid", None)
        assert fn_order is not None 
            
        fn_order(
            ctypes.c_int(J.size),
            mydf.grid_ID_ordered.ctypes.data_as(ctypes.c_void_p),
            J.ctypes.data_as(ctypes.c_void_p),
            J_ordered.ctypes.data_as(ctypes.c_void_p),
        )
            
        J = J_ordered.copy()
            
    if use_mpi:        
        J = bcast(J, root=0)
    
    t2 = (logger.process_clock(), logger.perf_counter())
    
    del dm_buf, ddot_buf, density_R
    del density_R_tmp
    
    _benchmark_time(t1, t2, "half_J", mydf)
    
    return J

def _contract_j_dm_ls(mydf, dm, 
                      use_mpi     = False, 
                      first_pass  = None, 
                      second_pass = None,
                      short_range = False):
    
    if use_mpi:
        assert mydf.direct == True
        from pyscf.isdf.isdf_tools_mpi import rank, comm, comm_size, bcast, reduce
        size = comm.Get_size()
    
    ###### Prepocess parameter for RS ######
    
    assert first_pass  in [None, "only_dd", "only_cc", "exclude_cc", "all"]
    assert second_pass in [None, "only_dd", "only_cc", "exclude_cc", "all"]
    
    if short_range:
        assert first_pass == "only_dd"
        assert second_pass == "only_dd"
    
    if first_pass is None:
        first_pass = "all"
    if second_pass is None:
        second_pass = "all"
    
    second_pass_all    = second_pass == "all"
    second_pass_has_dd = second_pass in ["all", "only_dd", "exclude_cc"]
    second_pass_has_cc = second_pass in ["all", "only_cc"]
    second_pass_has_cd = second_pass in ["all", "exclude_cc"]
    
    ####### judge whether to call the original one #######
    
    if isinstance(mydf.aoRg, np.ndarray):
        has_aoR = False
        if hasattr(mydf, "aoR") and mydf.aoR is not None:
            assert isinstance(mydf.aoR, np.ndarray)
            has_aoR = True
        ### call the original get_j ###
        from isdf_jk import _contract_j_dm_fast, _contract_j_dm_wo_robust_fitting
        if has_aoR:
            return _contract_j_dm_fast(mydf, dm, use_mpi=use_mpi)
        else:
            return _contract_j_dm_wo_robust_fitting(mydf, dm, use_mpi=use_mpi)
    
    ####### Start the calculation ########
    
    t1 = (logger.process_clock(), logger.perf_counter())

    if len(dm.shape) == 3:
        assert dm.shape[0] == 1
        dm = dm[0]
        
    nao  = dm.shape[0]
    cell = mydf.cell
    assert cell.nao == nao
    vol = cell.vol
    mesh = np.array(cell.mesh, dtype=np.int32)
    ngrid = np.prod(mesh)

    aoR  = mydf.aoR
    assert isinstance(aoR, list)
    naux = mydf.naux
    
    #### step 0. allocate buffer 
    
    max_nao_involved   = np.max([aoR_holder.aoR.shape[0] for aoR_holder in aoR if aoR_holder is not None])
    max_ngrid_involved = np.max([aoR_holder.aoR.shape[1] for aoR_holder in aoR if aoR_holder is not None])
    ngrids_local       = np.sum([aoR_holder.aoR.shape[1] for aoR_holder in aoR if aoR_holder is not None])
    
    density_R = np.zeros((ngrid,), dtype=np.float64)
    
    # max_dim_buf = max(max_ngrid_involved, max_nao_involved)
    max_dim_buf = max_nao_involved
    ddot_buf = np.zeros((max_dim_buf, max_dim_buf), dtype=np.float64)
    aoR_buf1 = np.zeros((max_nao_involved, max_ngrid_involved), dtype=np.float64)
    
    ##### get the involved C function ##### 
    
    fn_packadd_dm = getattr(libisdf, "_packadd_local_dm", None)
    assert fn_packadd_dm is not None
    
    fn_packadd_dm2 = getattr(libisdf, "_packadd_local_RS", None)
    assert fn_packadd_dm2 is not None
    
    #### step 1 2. get density value on real space grid and IPs
    
    group = mydf.group
    ngroup = len(group)

    J = _half_J(mydf, dm, use_mpi, first_pass, short_range)
    
    #### step 3. get J 

    J_Res = np.zeros((nao, nao), dtype=np.float64)

    ordered_ao_ind = np.arange(nao)

    def _get_j_pass2_ls(_aoR_bra, 
                        _ao_involved_bra, 
                        _aoR_ket,
                        _ao_involved_ket,
                        _bra_type,
                        _ket_type,
                        _potential,
                        _Res):
        
        nao_bra = _aoR_bra.shape[0]
        nao_ket = _aoR_ket.shape[0]
                
        if _bra_type == _ket_type:
            
            aoR_J_res = np.ndarray(_aoR_ket.shape, buffer=aoR_buf1)
            lib_isdf.d_ij_j_ij(_aoR_ket, _potential, out=aoR_J_res)
            ddot_res = np.ndarray((nao_ket, nao_ket), buffer=ddot_buf)
            lib.ddot(_aoR_ket, aoR_J_res.T, c=ddot_res)
            
            if nao_ket == nao and np.allclose(_ao_involved_ket, ordered_ao_ind):
                _Res += ddot_res
            else:
                fn_packadd_dm(
                    ddot_res.ctypes.data_as(ctypes.c_void_p),
                    ctypes.c_int(nao_ket),
                    _ao_involved_ket.ctypes.data_as(ctypes.c_void_p),
                    _Res.ctypes.data_as(ctypes.c_void_p),
                    ctypes.c_int(_Res.shape[0])
                )
        else:
            
            ### J_Res = ddot_res + ddot_res.T
            
            aoR_J_res = np.ndarray(_aoR_ket.shape, buffer=aoR_buf1)
            lib_isdf.d_ij_j_ij(_aoR_ket, _potential, out=aoR_J_res)
            ddot_res = np.ndarray((nao_bra, nao_ket), buffer=ddot_buf)
            lib.ddot(_aoR_bra, aoR_J_res.T, c=ddot_res)
            
            fn_packadd_dm2(
                ddot_res.ctypes.data_as(ctypes.c_void_p),
                ctypes.c_int(nao_bra),
                _ao_involved_bra.ctypes.data_as(ctypes.c_void_p),
                ctypes.c_int(nao_ket),
                _ao_involved_ket.ctypes.data_as(ctypes.c_void_p),
                _Res.ctypes.data_as(ctypes.c_void_p),
                ctypes.c_int(_Res.shape[0])
            )


    for atm_id, aoR_holder in enumerate(aoR):
        
        if aoR_holder is None:
            continue
        
        if use_mpi:
            if atm_id % comm_size != rank:
                continue
        
        ngrids_now   = aoR_holder.aoR.shape[1]
        nao_involved = aoR_holder.nao_involved
        nao_compact  = aoR_holder.nCompact
        nao_diffuse  = nao_involved - nao_compact
        
        global_gridID_begin = aoR_holder.global_gridID_begin
        
        J_tmp = J[global_gridID_begin:global_gridID_begin+ngrids_now] 
                
        if second_pass_all:  ### with RS case ###
              
            _get_j_pass2_ls(
                aoR_holder.aoR, 
                aoR_holder.ao_involved, 
                aoR_holder.aoR,
                aoR_holder.ao_involved,
                "all",
                "all",
                J_tmp,
                J_Res
            )   
        
        else:
            
            if second_pass_has_cc:
                _get_j_pass2_ls(
                    aoR_holder.aoR[:nao_compact,:], 
                    aoR_holder.ao_involved[:nao_compact], 
                    aoR_holder.aoR[:nao_compact,:],
                    aoR_holder.ao_involved[:nao_compact],
                    "compact",
                    "compact",
                    J_tmp,
                    J_Res
                )
                
            if second_pass_has_dd:
                _get_j_pass2_ls(
                    aoR_holder.aoR[nao_compact:,:], 
                    aoR_holder.ao_involved[nao_compact:], 
                    aoR_holder.aoR[nao_compact:,:],
                    aoR_holder.ao_involved[nao_compact:],
                    "diffuse",
                    "diffuse",
                    J_tmp,
                    J_Res
                )
                
            if second_pass_has_cd:
                _get_j_pass2_ls(
                    aoR_holder.aoR[:nao_compact,:], 
                    aoR_holder.ao_involved[:nao_compact], 
                    aoR_holder.aoR[nao_compact:,:],
                    aoR_holder.ao_involved[nao_compact:],
                    "compact",
                    "diffuse",
                    J_tmp,
                    J_Res
                )

    J = J_Res

    if use_mpi:
        J = reduce(J, root=0)
    
    t2 = (logger.process_clock(), logger.perf_counter())
    
    _benchmark_time(t1, t2, "_contract_j_dm_fast", mydf)
    
    ######### delete the buffer #########

    del ddot_buf 
    del aoR_buf1
    
    return J * ngrid / vol

def _contract_j_dm_wo_robust_fitting(mydf, dm, use_mpi=False):
    
    if use_mpi:
        from mpi4py import MPI
        comm = MPI.COMM_WORLD
        rank = comm.Get_rank()
        size = comm.Get_size()
        assert mydf.direct == True
    
    ####### judge whether to call the original one #######
    
    if isinstance(mydf.aoRg, np.ndarray):
        from isdf_jk import _contract_j_dm_wo_robust_fitting
        _contract_j_dm_wo_robust_fitting(mydf, dm, use_mpi=use_mpi)
    
    ######## start the calculation ########
    
    t1 = (logger.process_clock(), logger.perf_counter())

    if len(dm.shape) == 3:
        assert dm.shape[0] == 1
        dm = dm[0]
        
    nao  = dm.shape[0]
    cell = mydf.cell
    assert cell.nao == nao
    vol = cell.vol
    mesh = np.array(cell.mesh, dtype=np.int32)
    ngrid = np.prod(mesh)

    aoRg  = mydf.aoRg
    assert isinstance(aoRg, list)
    naux = mydf.naux
    W = mydf.W
    
    #### step 0. allocate buffer 
    
    max_nao_involved = np.max([aoR_holder.aoR.shape[0] for aoR_holder in aoRg if aoR_holder is not None])
    max_ngrid_involved = np.max([aoR_holder.aoR.shape[1] for aoR_holder in aoRg if aoR_holder is not None])
    ngrids_local = np.sum([aoR_holder.aoR.shape[1] for aoR_holder in aoRg if aoR_holder is not None])
    
    density_Rg = np.zeros((naux,), dtype=np.float64)
    
    dm_buf = np.zeros((max_nao_involved, max_nao_involved), dtype=np.float64)
    max_dim_buf = max(max_ngrid_involved, max_nao_involved)
    ddot_buf = np.zeros((max_dim_buf, max_dim_buf), dtype=np.float64)
    aoR_buf1 = np.zeros((max_nao_involved, max_ngrid_involved), dtype=np.float64)
    
    ##### get the involved C function ##### 
    
    fn_extract_dm = getattr(libisdf, "_extract_dm_involved_ao", None) 
    assert fn_extract_dm is not None
    
    fn_packadd_dm = getattr(libisdf, "_packadd_local_dm", None)
    assert fn_packadd_dm is not None
    
    #### step 1. get density value on real space grid and IPs

    group = mydf.group
    ngroup = len(group)
    
    density_R_tmp = None
    ordered_ao_ind = np.arange(nao)
    
    for atm_id, aoR_holder in enumerate(aoRg):
        
        if aoR_holder is None:
            continue
        
        if use_mpi:
            if atm_id % comm_size != rank:
                continue
            
        ngrids_now = aoR_holder.aoR.shape[1]
        nao_involved = aoR_holder.aoR.shape[0]
        
        if nao_involved < nao or (nao_involved == nao and not np.allclose(aoR_holder.ao_involved, ordered_ao_ind)):
            fn_extract_dm(
                dm.ctypes.data_as(ctypes.c_void_p),
                ctypes.c_int(nao),
                dm_buf.ctypes.data_as(ctypes.c_void_p),
                aoR_holder.ao_involved.ctypes.data_as(ctypes.c_void_p),
                ctypes.c_int(nao_involved),
            )
        else:
            dm_buf.ravel()[:] = dm.ravel()
        
        dm_now = np.ndarray((nao_involved, nao_involved), buffer=dm_buf)
    
        ddot_res = np.ndarray((nao_involved, ngrids_now), buffer=ddot_buf)
        
        lib.ddot(dm_now, aoR_holder.aoR, c=ddot_res)
        density_R_tmp = lib.multiply_sum_isdf(aoR_holder.aoR, ddot_res)
        
        global_gridID_begin = aoR_holder.global_gridID_begin
        
        density_Rg[global_gridID_begin:global_gridID_begin+ngrids_now] = density_R_tmp
        
    if use_mpi == False:
        assert ngrids_local == naux
    
    if use_mpi:
        density_Rg = reduce(density_Rg, root=0)
        J = bcast(J, root=0)
    
    #### step 3. get J 
    
    J = np.asarray(lib.dot(W, density_Rg.reshape(-1,1)), order='C').reshape(-1)
    
    J_Res = np.zeros((nao, nao), dtype=np.float64)

    for aoR_holder in aoRg:
        
        if aoR_holder is None:
            continue
        
        if use_mpi:
            if atm_id % comm_size != rank:
                continue
        
        ngrids_now = aoR_holder.aoR.shape[1]
        nao_involved = aoR_holder.aoR.shape[0]
        
        global_gridID_begin = aoR_holder.global_gridID_begin
        
        J_tmp = J[global_gridID_begin:global_gridID_begin+ngrids_now] 
        
        aoR_J_res = np.ndarray(aoR_holder.aoR.shape, buffer=aoR_buf1)
        lib_isdf.d_ij_j_ij(aoR_holder.aoR, J_tmp, out=aoR_J_res)
        ddot_res = np.ndarray((nao_involved, nao_involved), buffer=ddot_buf)
        lib.ddot(aoR_holder.aoR, aoR_J_res.T, c=ddot_res)
        
        if nao_involved == nao and np.allclose(aoR_holder.ao_involved, ordered_ao_ind):
            J_Res += ddot_res
        else:
            fn_packadd_dm(
                ddot_res.ctypes.data_as(ctypes.c_void_p),
                ctypes.c_int(nao_involved),
                aoR_holder.ao_involved.ctypes.data_as(ctypes.c_void_p),
                J_Res.ctypes.data_as(ctypes.c_void_p),
                ctypes.c_int(nao)
            )        

    J = J_Res

    if use_mpi:
        J = reduce(J, root=0)
    
    t2 = (logger.process_clock(), logger.perf_counter())
    
    _benchmark_time(t1, t2, "_contract_j_dm_fast", mydf)
    
    ######### delete the buffer #########
    
    del dm_buf, ddot_buf, density_Rg
    del density_R_tmp
    del aoR_buf1
    
    return J * ngrid / vol

############# quadratic scaling (not cubic!) #############

def __get_DensityMatrixonRgAO_qradratic(mydf, dm, 
                                        bra_aoR_holder, 
                                        bra_type        = None,
                                        _res:np.ndarray = None, 
                                        verbose         = 1):
    
    assert bra_type in [None, "all", "compact", "diffuse"]
        
    t1 = (logger.process_clock(), logger.perf_counter())
    
    if len(dm.shape) == 3:
        assert dm.shape[0] <= 4
        # dm = dm[0]
    else:
        dm = dm.reshape(1, *dm.shape)
    
    assert dm.shape[1] == dm.shape[2]
    nset, nao = dm.shape[0], dm.shape[1]
    
    ngrid_bra = np.sum([aoR_holder.aoR.shape[1] for aoR_holder in bra_aoR_holder if aoR_holder is not None])
    
    max_ngrid_bra = np.max([aoR_holder.aoR.shape[1] for aoR_holder in bra_aoR_holder if aoR_holder is not None])
    max_ao_involved = np.max([aoR_holder.aoR.shape[0] for aoR_holder in bra_aoR_holder if aoR_holder is not None])
    
    if _res is None:
        res = np.zeros((nset, ngrid_bra, nao), dtype=np.float64)
    else:
        res = np.ndarray((nset, ngrid_bra, nao), buffer=_res, dtype=np.float64)
    
    ### allocate buf ###
    
    offset      = 0
    ddot_buf    = np.ndarray((max_ngrid_bra, nao), buffer=mydf.build_k_buf, offset=offset)
    offset     += ddot_buf.size * ddot_buf.dtype.itemsize
<<<<<<< HEAD
    dm_pack_buf = np.ndarray((dm.shape[1], dm.shape[2]), buffer=mydf.build_k_buf, offset=offset)
=======
    dm_pack_buf = np.ndarray((dm.shape[0], dm.shape[1]), buffer=mydf.build_k_buf, offset=offset)
>>>>>>> d96cd8c4
        
    ### get pack fn ### 
    
    fn_packrow = getattr(libisdf, "_buildK_packrow", None)
    assert fn_packrow is not None
    fn_packcol = getattr(libisdf, "_buildK_packcol", None)
    assert fn_packcol is not None
    
    ### perform aoR_bra.T * dm
    
    ordered_ao_ind = np.arange(nao)
    grid_shift     = None
    ngrid_loc      = 0
    
    for aoR_holder in bra_aoR_holder:
        
        if aoR_holder is None:
            continue
        
        ngrid_now = aoR_holder.aoR.shape[1]
        nao_involved = aoR_holder.aoR.shape[0]
        nao_compact  = aoR_holder.nCompact
                
        ao_begin_indx = 0
        ao_end_indx   = nao_involved
        if bra_type == "compact":
            ao_end_indx = nao_compact
        elif bra_type == "diffuse":
            ao_begin_indx = nao_compact 
        
        nao_at_work = ao_end_indx - ao_begin_indx
        
        for iset in range(nset):
            if (nao_at_work) == nao and np.allclose(aoR_holder.ao_involved, ordered_ao_ind):
                dm_packed = dm[iset]
            else:
                dm_packed = np.ndarray((nao_at_work, nao), buffer=dm_pack_buf)
                fn_packrow(
                    dm_packed.ctypes.data_as(ctypes.c_void_p),
                    ctypes.c_int(nao_at_work),
                    ctypes.c_int(nao),
                    dm[iset].ctypes.data_as(ctypes.c_void_p),
                    ctypes.c_int(nao),
                    ctypes.c_int(nao),
                    aoR_holder.ao_involved[ao_begin_indx:ao_end_indx].ctypes.data_as(ctypes.c_void_p)
                )
        
            ddot_res = np.ndarray((ngrid_now, nao), buffer=ddot_buf)
            lib.ddot(aoR_holder.aoR[ao_begin_indx:ao_end_indx,:].T, dm_packed, c=ddot_res)
            grid_loc_begin = aoR_holder.global_gridID_begin
    
            if grid_shift is None:
                grid_shift = grid_loc_begin
            else:
                assert grid_loc_begin>=grid_shift
        
            res[iset, grid_loc_begin-grid_shift:grid_loc_begin-grid_shift+ngrid_now, :] = ddot_res
        
    t2 = (logger.process_clock(), logger.perf_counter())
    return res

def _contract_k_dm_quadratic(mydf, dm, with_robust_fitting=True, use_mpi=False):
    
    if use_mpi:
        raise NotImplementedError("MPI is not supported yet.")
    
    ####### judge whether to call the original one #######
    
    if isinstance(mydf.aoRg, np.ndarray):
        from isdf_jk import _contract_k_dm, _contract_k_dm_wo_robust_fitting
        if mydf.aoR is None:
            return _contract_k_dm_wo_robust_fitting(mydf, dm, False, use_mpi=use_mpi)
        else:
            return _contract_k_dm(mydf, dm, with_robust_fitting, use_mpi=use_mpi)
    
    ######## start the calculation ########
    
    t1 = (logger.process_clock(), logger.perf_counter())
    
    if len(dm.shape) == 3:
        assert dm.shape[0] == 1
        dm = dm[0]
        
    nao  = dm.shape[0]
    cell = mydf.cell
    assert cell.nao == nao
    vol = cell.vol
    mesh = np.array(cell.mesh, dtype=np.int32)
    ngrid = np.prod(mesh)
    
    aoRg = mydf.aoRg
    assert isinstance(aoRg, list)
    aoR = mydf.aoR
    assert isinstance(aoR, list)
    
    naux = mydf.naux
    nao = cell.nao
    
    #### step 0. allocate buffer
    
    max_nao_involved = np.max([aoR_holder.aoR.shape[0] for aoR_holder in aoR if aoR_holder is not None])
    max_ngrid_involved = np.max([aoR_holder.aoR.shape[1] for aoR_holder in aoR if aoR_holder is not None])
    max_nIP_involved = np.max([aoR_holder.aoR.shape[1] for aoR_holder in aoRg if aoR_holder is not None])
    
    mydf.allocate_k_buffer()
    
    # ddot_res_buf = np.zeros((naux, max_nao_involved), dtype=np.float64)
    ddot_res_buf = mydf.build_k_buf
    
    ##### get the involved C function ##### 
    
    fn_packadd_row = getattr(libisdf, "_buildK_packaddrow", None)
    assert fn_packadd_row is not None
    fn_packadd_col = getattr(libisdf, "_buildK_packaddcol", None)
    assert fn_packadd_col is not None
    
    fn_packcol1 = getattr(libisdf, "_buildK_packcol", None)
    fn_packcol2 = getattr(libisdf, "_buildK_packcol2", None)
    assert fn_packcol1 is not None
    assert fn_packcol2 is not None
    
    #### step 1. get density matrix value on real space grid and IPs
    
    Density_RgAO = __get_DensityMatrixonRgAO_qradratic(mydf, dm, aoRg, "all", mydf.Density_RgAO_buf)
    Density_RgAO = Density_RgAO[0]
    
    #### step 2. get K, those part which W is involved 
    
    W = mydf.W
    assert W is not None
    assert isinstance(W, np.ndarray)
        
    K1 = np.zeros((naux, nao), dtype=np.float64)
    
    ####### buf for the first loop #######
    
    offset = 0
    ddot_buf1 = np.ndarray((naux, max_nIP_involved), buffer=ddot_res_buf, offset=offset, dtype=np.float64)
    offset = ddot_buf1.size * ddot_res_buf.dtype.itemsize
    pack_buf = np.ndarray((naux, max_nao_involved), buffer=ddot_res_buf, offset=offset, dtype=np.float64)
    offset+= pack_buf.size * pack_buf.dtype.itemsize
    ddot_buf2 = np.ndarray((naux, max(max_nIP_involved, max_nao_involved)), buffer=ddot_res_buf, offset=offset, dtype=np.float64)
    
    ordered_ao_ind = np.arange(nao)
    
    ### TODO: consider MPI 
    
    nIP_loc = 0
    for aoRg_holder in aoRg:
        
        if aoRg_holder is None:
            continue
    
        nIP_now = aoRg_holder.aoR.shape[1]
        nao_involved = aoRg_holder.aoR.shape[0]
        
        #### pack the density matrix ####
        
        if nao_involved == nao and np.allclose(aoRg_holder.ao_involved, ordered_ao_ind):
            Density_RgAO_packed = Density_RgAO
        else:
            # Density_RgAO_packed = Density_RgAO[:, aoRg_holder.ao_involved]
            Density_RgAO_packed = np.ndarray((naux, nao_involved), buffer=pack_buf)
            fn_packcol1(
                Density_RgAO_packed.ctypes.data_as(ctypes.c_void_p),
                ctypes.c_int(naux),
                ctypes.c_int(nao_involved),
                Density_RgAO.ctypes.data_as(ctypes.c_void_p),
                ctypes.c_int(naux),
                ctypes.c_int(nao),
                aoRg_holder.ao_involved.ctypes.data_as(ctypes.c_void_p)
            )
        
        # W_tmp = Density_RgRg[:, nIP_loc:nIP_loc+nIP_now] * W[:, nIP_loc:nIP_loc+nIP_now]
        
        ddot_res1 = np.ndarray((naux, nIP_now), buffer=ddot_buf1)
        lib.ddot(Density_RgAO_packed, aoRg_holder.aoR, c=ddot_res1)
        Density_RgRg = ddot_res1
        W_packed = np.ndarray((naux, nIP_now), buffer=ddot_buf2)
        fn_packcol2(
            W_packed.ctypes.data_as(ctypes.c_void_p),
            ctypes.c_int(naux),
            ctypes.c_int(nIP_now),
            W.ctypes.data_as(ctypes.c_void_p),
            ctypes.c_int(naux),
            ctypes.c_int(naux),
            ctypes.c_int(nIP_loc),
            ctypes.c_int(nIP_loc+nIP_now)
        )
        lib_isdf.cwise_mul(W_packed, Density_RgRg, out=Density_RgRg)
        W_tmp = Density_RgRg

        # ddot
        
        ddot_res = np.ndarray((naux, nao_involved), buffer=ddot_buf2)
        lib.ddot(W_tmp, aoRg_holder.aoR.T, c=ddot_res)
        
        if nao_involved == nao and np.allclose(aoRg_holder.ao_involved, ordered_ao_ind):
            K1 += ddot_res
        else:
            # K1[: , aoRg_holder.ao_involved] += ddot_res
            fn_packadd_col(
                K1.ctypes.data_as(ctypes.c_void_p),
                ctypes.c_int(K1.shape[0]),
                ctypes.c_int(K1.shape[1]),
                ddot_res.ctypes.data_as(ctypes.c_void_p),
                ctypes.c_int(ddot_res.shape[0]),
                ctypes.c_int(ddot_res.shape[1]),
                aoRg_holder.ao_involved.ctypes.data_as(ctypes.c_void_p)
            )

        nIP_loc += nIP_now
    # del W_tmp
    assert nIP_loc == naux
        
    K = np.zeros((nao, nao), dtype=np.float64) 
    
    nIP_loc = 0
    for aoRg_holder in aoRg:
        
        if aoRg_holder is None:
            continue
    
        nIP_now = aoRg_holder.aoR.shape[1]
        nao_involved = aoRg_holder.aoR.shape[0]
        
        K_tmp = K1[nIP_loc:nIP_loc+nIP_now, :]
        
        ddot_res = np.ndarray((nao_involved, nao), buffer=ddot_res_buf)
        lib.ddot(aoRg_holder.aoR, K_tmp, c=ddot_res)
        
        if nao_involved == nao and np.allclose(aoRg_holder.ao_involved, ordered_ao_ind):
            K += ddot_res
        else:
            # K[aoRg_holder.ao_involved, :] += ddot_res 
            fn_packadd_row(
                K.ctypes.data_as(ctypes.c_void_p),
                ctypes.c_int(K.shape[0]),
                ctypes.c_int(K.shape[1]),
                ddot_res.ctypes.data_as(ctypes.c_void_p),
                ctypes.c_int(ddot_res.shape[0]),
                ctypes.c_int(ddot_res.shape[1]),
                aoRg_holder.ao_involved.ctypes.data_as(ctypes.c_void_p)
            )
        
        nIP_loc += nIP_now
    # del K_tmp
    assert nIP_loc == naux
    
    #### step 3. get K, those part which W is not involved, with robust fitting
    
    if with_robust_fitting:
        
        K = -K
        
        ### calcualte those parts where V is involved 
        
        V_R = mydf.V_R
        assert V_R is not None
        assert isinstance(V_R, np.ndarray)
        
        # lib_isdf.cwise_mul(V_R, Density_RgR, out=Density_RgR)
        
        K2 = K1
        K2.ravel()[:] = 0.0    
    
        # fn_packcol = getattr(libisdf, "_buildK_packcol2", None)
        # assert fn_packcol is not None

        ddot_buf1 = np.ndarray((naux, max_nao_involved), buffer=ddot_res_buf)
        offset    = naux * max_nao_involved * ddot_res_buf.dtype.itemsize
        V_tmp_buf = np.ndarray((naux, max_ngrid_involved), buffer=ddot_res_buf, offset=offset)
        offset   += V_tmp_buf.size * V_tmp_buf.dtype.itemsize
        pack_buf  = np.ndarray((naux, max_nao_involved), buffer=ddot_res_buf, offset=offset)
        offset   += pack_buf.size * pack_buf.dtype.itemsize
        ddot_buf2 = np.ndarray((naux, max_ngrid_involved), buffer=ddot_res_buf, offset=offset)
    
        ngrid_loc = 0
        
        for aoR_holder in aoR:
            
            if aoR_holder is None:
                continue
            
            ngrid_now = aoR_holder.aoR.shape[1]
            nao_involved = aoR_holder.aoR.shape[0]
            
            #### pack the density matrix ####
            
            if nao_involved == nao and np.allclose(aoR_holder.ao_involved, ordered_ao_ind):
                Density_RgAO_packed = Density_RgAO
            else:
                # Density_RgAO_packed = Density_RgAO[:, aoR_holder.ao_involved]
                Density_RgAO_packed = np.ndarray((naux, nao_involved), buffer=pack_buf)
                fn_packcol1(
                    Density_RgAO_packed.ctypes.data_as(ctypes.c_void_p),
                    ctypes.c_int(naux),
                    ctypes.c_int(nao_involved),
                    Density_RgAO.ctypes.data_as(ctypes.c_void_p),
                    ctypes.c_int(naux),
                    ctypes.c_int(nao),
                    aoR_holder.ao_involved.ctypes.data_as(ctypes.c_void_p)
                )
            
            # V_tmp = Density_RgR[:, ngrid_loc:ngrid_loc+ngrid_now] * V_R[:, ngrid_loc:ngrid_loc+ngrid_now]
            
            ddot_res2 = np.ndarray((naux, ngrid_now), buffer=ddot_buf2)
            lib.ddot(Density_RgAO_packed, aoR_holder.aoR, c=ddot_res2)
            Density_RgR = ddot_res2
            V_packed = np.ndarray((naux, ngrid_now), buffer=V_tmp_buf)
            fn_packcol2(
                V_packed.ctypes.data_as(ctypes.c_void_p),
                ctypes.c_int(naux),
                ctypes.c_int(ngrid_now),
                V_R.ctypes.data_as(ctypes.c_void_p),
                ctypes.c_int(naux),
                ctypes.c_int(ngrid),
                ctypes.c_int(ngrid_loc),
                ctypes.c_int(ngrid_loc+ngrid_now)
            )
            lib_isdf.cwise_mul(V_packed, Density_RgR, out=Density_RgR)
            V_tmp = Density_RgR
                        
            ddot_res = np.ndarray((naux, nao_involved), buffer=ddot_buf1)
            lib.ddot(V_tmp, aoR_holder.aoR.T, c=ddot_res)
            
            if nao_involved == nao and np.allclose(aoR_holder.ao_involved, ordered_ao_ind):
                K2 += ddot_res
            else:
                # K2[: , aoR_holder.ao_involved] += ddot_res 
                fn_packadd_col(
                    K2.ctypes.data_as(ctypes.c_void_p),
                    ctypes.c_int(K2.shape[0]),
                    ctypes.c_int(K2.shape[1]),
                    ddot_res.ctypes.data_as(ctypes.c_void_p),
                    ctypes.c_int(ddot_res.shape[0]),
                    ctypes.c_int(ddot_res.shape[1]),
                    aoR_holder.ao_involved.ctypes.data_as(ctypes.c_void_p)
                )
            
            ngrid_loc += ngrid_now
        # del V_tmp

        assert ngrid_loc == ngrid
        
        K_add = np.zeros((nao, nao), dtype=np.float64)
        
        nIP_loc = 0
        for aoRg_holder in aoRg:
            
            if aoRg_holder is None:
                continue
        
            nIP_now = aoRg_holder.aoR.shape[1]
            nao_involved = aoRg_holder.aoR.shape[0]
            
            K_tmp = K2[nIP_loc:nIP_loc+nIP_now, :] # no need to pack, continguous anyway
            
            ddot_res = np.ndarray((nao_involved, nao), buffer=ddot_res_buf)
            lib.ddot(aoRg_holder.aoR, K_tmp, c=ddot_res)
            
            if nao == nao_involved and np.allclose(aoRg_holder.ao_involved, ordered_ao_ind):
                K_add += ddot_res
            else:
                # K_add[aoRg_holder.ao_involved, :] += ddot_res 
                fn_packadd_row(
                    K_add.ctypes.data_as(ctypes.c_void_p),
                    ctypes.c_int(K_add.shape[0]),
                    ctypes.c_int(K_add.shape[1]),
                    ddot_res.ctypes.data_as(ctypes.c_void_p),
                    ctypes.c_int(ddot_res.shape[0]),
                    ctypes.c_int(ddot_res.shape[1]),
                    aoRg_holder.ao_involved.ctypes.data_as(ctypes.c_void_p)
                )
            
            nIP_loc += nIP_now
        # del K_tmp
        assert nIP_loc == naux
        
        K_add += K_add.T
        
        K += K_add
    
    ######### finally delete the buffer #########
    
    del K1
    
    t2 = (logger.process_clock(), logger.perf_counter())
    
    # if mydf.verbose:
    _benchmark_time(t1, t2, "_contract_k_dm_quadratic", mydf)
    
    return K * ngrid / vol

def _contract_k_dm_quadratic_direct(mydf, dm, use_mpi=False):
    
    if use_mpi:
        assert mydf.direct == True
        from pyscf.isdf.isdf_tools_mpi import rank, comm, comm_size, bcast, reduce
        size = comm.Get_size()
    
    t1 = (logger.process_clock(), logger.perf_counter())
    
    if dm.ndim == 3:
        assert dm.shape[0] <= 4
        # dm = dm[0]
    else:
        dm = dm.reshape(1, *dm.shape)
        
    aoR = mydf.aoR
    aoRg = mydf.aoRg    
    
    max_nao_involved   = mydf.max_nao_involved
    max_ngrid_involved = mydf.max_ngrid_involved
    max_nIP_involved   = mydf.max_nIP_involved
    maxsize_group_naux = mydf.maxsize_group_naux
        
    ####### preparing the data #######
        
    nset, nao  = dm.shape[0], dm.shape[1]
    cell = mydf.cell
    assert cell.nao == nao
    vol = cell.vol
    mesh = np.array(cell.mesh, dtype=np.int32)
    mesh_int32 = mesh
    ngrid = np.prod(mesh)
    
    aoRg = mydf.aoRg
    assert isinstance(aoRg, list)
    aoR = mydf.aoR
    assert isinstance(aoR, list)
    
    naux = mydf.naux
    nao = cell.nao
    aux_basis = mydf.aux_basis
    
    grid_ordering = mydf.grid_ID_ordered 
    
    if hasattr(mydf, "coulG") == False:
        if mydf.omega is not None:
            assert mydf.omega >= 0.0
        # mydf.coulG = tools.get_coulG(cell, mesh=mesh, omega=mydf.omega)
        raise NotImplementedError("coulG is not implemented yet.")
    
    coulG = mydf.coulG
    coulG_real = coulG.reshape(*mesh)[:, :, :mesh[2]//2+1].reshape(-1).copy()
    
    mydf.allocate_k_buffer(nset)
    build_k_buf  = mydf.build_k_buf
    build_VW_buf = mydf.build_VW_in_k_buf
    
    group = mydf.group
    assert len(group) == len(aux_basis)
        
    ######### allocate buffer ######### 
        
    Density_RgAO_buf = mydf.Density_RgAO_buf
    
    nThread            = lib.num_threads()
    bufsize_per_thread = (coulG_real.shape[0] * 2 + np.prod(mesh))
    buf_build_V        = np.ndarray((nThread, bufsize_per_thread), dtype=np.float64, buffer=build_VW_buf) 
    
    offset_now = buf_build_V.size * buf_build_V.dtype.itemsize
    
    build_K_bunchsize = min(maxsize_group_naux, mydf._build_K_bunchsize)
    
    offset_build_now       = 0
    offset_Density_RgR_buf = 0
    Density_RgR_buf        = np.ndarray((build_K_bunchsize, ngrid), buffer=build_k_buf, offset=offset_build_now)
    
    offset_build_now        += Density_RgR_buf.size * Density_RgR_buf.dtype.itemsize
    offset_ddot_res_RgR_buf  = offset_build_now
    ddot_res_RgR_buf         = np.ndarray((build_K_bunchsize, max_ngrid_involved), buffer=build_k_buf, offset=offset_ddot_res_RgR_buf)
    
    offset_build_now   += ddot_res_RgR_buf.size * ddot_res_RgR_buf.dtype.itemsize
    offset_K1_tmp1_buf  = offset_build_now
    K1_tmp1_buf         = np.ndarray((maxsize_group_naux, nao), buffer=build_k_buf, offset=offset_K1_tmp1_buf)
    
    offset_build_now            += K1_tmp1_buf.size * K1_tmp1_buf.dtype.itemsize
    offset_K1_tmp1_ddot_res_buf  = offset_build_now
    K1_tmp1_ddot_res_buf         = np.ndarray((maxsize_group_naux, nao), buffer=build_k_buf, offset=offset_K1_tmp1_ddot_res_buf)
    
    offset_build_now += K1_tmp1_ddot_res_buf.size * K1_tmp1_ddot_res_buf.dtype.itemsize

    offset_K1_final_ddot_buf = offset_build_now
    K1_final_ddot_buf        = np.ndarray((nao, nao), buffer=build_k_buf, offset=offset_K1_final_ddot_buf)
    
    ########### get involved C function ###########
    
    fn_packcol1 = getattr(libisdf, "_buildK_packcol", None)
    assert fn_packcol1 is not None
    fn_packcol2 = getattr(libisdf, "_buildK_packcol2", None)
    assert fn_packcol2 is not None
    fn_packadd_col = getattr(libisdf, "_buildK_packaddcol", None)
    assert fn_packadd_col is not None
    fn_packadd_row = getattr(libisdf, "_buildK_packaddrow", None)
    assert fn_packadd_row is not None

    ordered_ao_ind = np.arange(nao)

    ######### begin work #########
    
    K1 = np.zeros((nset, nao, nao), dtype=np.float64) # contribution from V matrix
    K2 = np.zeros((nset, nao, nao), dtype=np.float64) # contribution from W matrix
    
    for group_id, atm_ids in enumerate(group):
        
        if use_mpi:
            if group_id % comm_size != rank:
                continue
        
        naux_tmp = 0
        aoRg_holders = []
        for atm_id in atm_ids:
            naux_tmp += aoRg[atm_id].aoR.shape[1]
            aoRg_holders.append(aoRg[atm_id])
        assert naux_tmp == aux_basis[group_id].shape[0]
        
        aux_basis_tmp = aux_basis[group_id]
        
        #### 1. build the involved DM_RgR #### 
        
        Density_RgAO_tmp            = np.ndarray((nset, naux_tmp, nao), buffer=Density_RgAO_buf)
        offset_density_RgAO_buf     = Density_RgAO_tmp.size * Density_RgAO_buf.dtype.itemsize
        Density_RgAO_tmp.ravel()[:] = 0.0
        Density_RgAO_tmp            = __get_DensityMatrixonRgAO_qradratic(mydf, dm, aoRg_holders, "all", Density_RgAO_tmp, verbose=mydf.verbose)
        
        #### 2. build the V matrix #### 
        
        W_tmp = None
        
        for iset in range(nset):
            
            calculate_W_tmp = (iset == 0) 
            
            _W_tmp = _isdf_get_K_direct_kernel_1(
                mydf, coulG_real,
                group_id, Density_RgAO_tmp[iset],
                None, True, calculate_W_tmp,
                ##### buffer #####
                buf_build_V,
                build_VW_buf,
                offset_now,
                Density_RgR_buf,
                Density_RgAO_buf,
                offset_density_RgAO_buf,
                ddot_res_RgR_buf,
                K1_tmp1_buf,
                K1_tmp1_ddot_res_buf,
                K1_final_ddot_buf,
                ##### bunchsize #####
                build_K_bunchsize,
                ##### other info #####
                use_mpi=use_mpi,
                ##### out #####
                K1_or_2=K1[iset])

            if calculate_W_tmp:
                W_tmp = _W_tmp.copy()
                
            _isdf_get_K_direct_kernel_1(
                mydf, coulG_real,
                group_id, Density_RgAO_tmp[iset],
                W_tmp, False, False,
                ##### buffer #####
                buf_build_V,
                build_VW_buf,
                offset_now,
                Density_RgR_buf,
                Density_RgAO_buf,
                offset_density_RgAO_buf,
                ddot_res_RgR_buf,
                K1_tmp1_buf,
                K1_tmp1_ddot_res_buf,
                K1_final_ddot_buf,
                ##### bunchsize #####
                build_K_bunchsize,
                ##### other info #####
                use_mpi=use_mpi,
                ##### out #####
                K1_or_2=K2[iset])
                
    ######### finally delete the buffer #########
    
    if use_mpi:
        comm.Barrier()
    
    if use_mpi:
        K1 = reduce(K1, root = 0)
        K2 = reduce(K2, root = 0)
        K = np.zeros_like(K1)
        if rank == 0:
            for iset in range(nset):
                K[iset] = K1[iset] + K1[iset].T - K2[iset]
        else:
            K = None
        K = bcast(K, root = 0)
    else:
        K = np.zeros_like(K1)
        for iset in range(nset):
            K[iset] = K1[iset] + K1[iset].T - K2[iset]
    
    del K1
    del K2
    
    t2 = (logger.process_clock(), logger.perf_counter())
    
    _benchmark_time(t1, t2, "_contract_k_dm_quadratic_direct", mydf)
                
    return K * ngrid / vol

############# occ RI #############

def get_jk_occRI(mydf, dm, use_mpi=False, with_j=True, with_k=True):

    assert mydf.omega is None or mydf.omega == 0.0
    # assert with_j_occRI is False

    t1 = (logger.process_clock(), logger.perf_counter())
    t0 = t1

    if mydf.direct:
        raise NotImplementedError("get_jk_occRI does not support robust fitting or direct=True")

    if use_mpi:
        raise NotImplementedError("get_jk_occRI does not support use_mpi=True")

    # print("dm.shape = ", dm.shape)

    if getattr(dm, 'mo_coeff', None) is not None:
        mo_coeff = dm.mo_coeff
        mo_occ   = dm.mo_occ
    else:
        raise NotImplementedError("mo_coeff is not provided yet")

    if len(dm.shape) == 3:
        assert dm.shape[0] == 1
        dm = dm[0]

    ##### fetch the basic info #####

    nao  = dm.shape[0]
    cell = mydf.cell
    assert cell.nao == nao
    vol   = cell.vol
    mesh  = np.array(cell.mesh, dtype=np.int32)
    ngrid = np.prod(mesh)

    aoR  = mydf.aoR
    aoRg = mydf.aoRg
    assert isinstance(aoR, list)
    naux = mydf.naux

    weight = np.sqrt(cell.vol/ngrid)

    ######### weighted mo_coeff #########
    
    occ_tol    = mydf.occ_tol
    nocc       = np.count_nonzero(mo_occ > occ_tol)
    occ_weight = np.sqrt(mo_occ[mo_occ > occ_tol])
    # print("occ_weight = ", occ_weight)
    mo_coeff_full     = mo_coeff.copy()
    mo_coeff_original = mo_coeff[:,mo_occ > occ_tol].copy()
    mo_coeff = mo_coeff[:,mo_occ > occ_tol] * occ_weight ## NOTE: it is a weighted mo_coeff
    mo_coeff = mo_coeff.copy()                           ## NOTE: nonsense thing in python
    assert mo_coeff.shape[1] == nocc
    assert mo_coeff.shape[0] == nao
    
    # dm2 = np.dot(mo_coeff, mo_coeff.T)
    # assert np.allclose(dm, dm2)

    # print("mo_coeff_original = ", mo_coeff_original[:,0])
    # print("mo_coeff          = ", mo_coeff[:,0])

    ####### determine whether to construct moR #######
    
    construct_moR    = with_j or (with_k and mydf.with_robust_fitting is True)
    construct_dmRgRg = with_k
    construct_dmRgR  = with_k and mydf.with_robust_fitting is True

    #### step -2. allocate buffer 

    max_nao_involved   = np.max([aoR_holder.aoR.shape[0] for aoR_holder in aoR if aoR_holder is not None])
    max_ngrid_involved = np.max([aoR_holder.aoR.shape[1] for aoR_holder in aoR if aoR_holder is not None])
    ngrids_local       = np.sum([aoR_holder.aoR.shape[1] for aoR_holder in aoR if aoR_holder is not None])
    max_dim_buf        = max(max_ngrid_involved, max_nao_involved)
    max_nIP_involved   = np.max([aoRg_holder.aoR.shape[1] for aoRg_holder in aoRg if aoRg_holder is not None])
        
    mydf.deallocate_k_buffer()
    
    if hasattr(mydf, "moRg") is False:
        mydf.moRg = np.zeros((nocc, naux), dtype=np.float64)
    else:
        if nocc != mydf.moRg.shape[0]:
            mydf.moRg = np.zeros((nocc, naux), dtype=np.float64)
            
    if hasattr(mydf, "K1_packbuf") is False:
        mydf.K1_packbuf = np.zeros((nocc, max_ngrid_involved), dtype=np.float64)
    else:
        if nocc != mydf.K1_packbuf.shape[0]:
            mydf.K1_packbuf = np.zeros((nocc, max_ngrid_involved), dtype=np.float64)
    
    if construct_moR:
        if hasattr(mydf, "moR") is False:
            mydf.moR = np.zeros((nocc, ngrid), dtype=np.float64)
        else:
            if nocc != mydf.moR.shape[0]:
                mydf.moR = np.zeros((nocc, ngrid), dtype=np.float64)
            
    if construct_dmRgR:
        if hasattr(mydf, "dmRgR") is False:
            mydf.dmRgR = np.zeros((naux, ngrid), dtype=np.float64)
    if construct_dmRgRg:
        if hasattr(mydf, "dmRgRg") is False:
            mydf.dmRgRg = np.zeros((naux, naux), dtype=np.float64)
    
    ddot_buf          = np.zeros((max_dim_buf, max_dim_buf), dtype=np.float64)
    aoR_buf1          = np.zeros((max_nao_involved, max_ngrid_involved), dtype=np.float64)
    moR_buf           = np.zeros((nocc, max_ngrid_involved), dtype=np.float64) # which can generated on the fly
    mo_coeff_pack_buf = np.zeros((nao, max_nao_involved), dtype=np.float64)

    ####### involved functions #######
    
    fn_packrow = getattr(libisdf, "_buildK_packrow", None)
    assert fn_packrow is not None
    
    fn_packadd_row = getattr(libisdf, "_buildK_packaddrow", None)
    assert fn_packadd_row is not None
    
    fn_packcol = getattr(libisdf, "_buildK_packcol", None)
    assert fn_packcol is not None
    
    fn_packcol2 = getattr(libisdf, "_buildK_packcol2", None)
    assert fn_packcol2 is not None
    
    fn_packcol3 = getattr(libisdf, "_buildK_packcol3", None)
    assert fn_packcol3 is not None

    fn_packadd_col = getattr(libisdf, "_buildK_packaddcol", None)
    assert fn_packadd_col is not None
    
    fn_packadd_dm = getattr(libisdf, "_packadd_local_dm", None)
    assert fn_packadd_dm is not None

    #### step -1. construct moR, moRg, dmRgRg, dmRg ####

    IP_loc_in_ordered_grids = mydf.IP_loc_in_ordered_grids

    def _get_mo_values_on_grids(_aoR_holders, out_):
        
        for aoR_holder in _aoR_holders:
            
            ngrids_now   = aoR_holder.aoR.shape[1]
            nao_involved = aoR_holder.aoR.shape[0]
            
            mo_coeff_packed = np.ndarray((nao_involved, nocc), buffer=mo_coeff_pack_buf)
            # assert mo_coeff_packed.shape[0] == aoR_holder.ao_involved.shape[0]
            # assert mo_coeff_packed.shape[1] == mo_coeff.shape[1]
            
            fn_packrow(
                mo_coeff_packed.ctypes.data_as(ctypes.c_void_p),
                ctypes.c_int(mo_coeff_packed.shape[0]),
                ctypes.c_int(mo_coeff_packed.shape[1]),
                mo_coeff.ctypes.data_as(ctypes.c_void_p),
                ctypes.c_int(mo_coeff.shape[0]),
                ctypes.c_int(mo_coeff.shape[1]),
                aoR_holder.ao_involved.ctypes.data_as(ctypes.c_void_p)
            )
            
            moR_now = np.ndarray((nocc, ngrids_now), buffer=moR_buf)
            lib.ddot(mo_coeff_packed.T, aoR_holder.aoR, c=moR_now)
            global_gridID_begin = aoR_holder.global_gridID_begin
            fn_packcol3(
                out_.ctypes.data_as(ctypes.c_void_p),
                ctypes.c_int(out_.shape[0]),
                ctypes.c_int(out_.shape[1]),
                ctypes.c_int(global_gridID_begin),
                ctypes.c_int(global_gridID_begin+ngrids_now),
                moR_now.ctypes.data_as(ctypes.c_void_p),
                ctypes.c_int(moR_now.shape[0]),
                ctypes.c_int(moR_now.shape[1])
            )
                

    t3 = (logger.process_clock(), logger.perf_counter())
    
    if hasattr(mydf, "moR"):
        moR = mydf.moR
    else:
        moR = None  
    moRg = mydf.moRg

    if construct_moR:
        _get_mo_values_on_grids(aoR, moR)
        fn_packcol(
            moRg.ctypes.data_as(ctypes.c_void_p),
            ctypes.c_int(moRg.shape[0]),
            ctypes.c_int(moRg.shape[1]),
            moR.ctypes.data_as(ctypes.c_void_p),
            ctypes.c_int(moR.shape[0]),
            ctypes.c_int(moR.shape[1]),
            IP_loc_in_ordered_grids.ctypes.data_as(ctypes.c_void_p)
        )
        
    else:
        moR = None
        _get_mo_values_on_grids(aoRg, moRg)

    t4 = (logger.process_clock(), logger.perf_counter())
    
    #if mydf.verbose:
    _benchmark_time(t3, t4, "get_mo over grids", mydf)
        #sys.stdout.flush()

    t3 = (logger.process_clock(), logger.perf_counter())
    
    if construct_dmRgR:
        dmRgR = mydf.dmRgR
        lib.ddot(moRg.T, moR, c=dmRgR)
        dmRgRg = mydf.dmRgRg
        fn_packcol(
            dmRgRg.ctypes.data_as(ctypes.c_void_p),
            ctypes.c_int(naux),
            ctypes.c_int(naux),
            dmRgR.ctypes.data_as(ctypes.c_void_p),
            ctypes.c_int(naux),
            ctypes.c_int(ngrid),
            IP_loc_in_ordered_grids.ctypes.data_as(ctypes.c_void_p)
        )
    else:
        dmRgR = None
        dmRgRg = mydf.dmRgRg
        lib.ddot(moRg.T, moRg, c=dmRgRg)
    
    t4 = (logger.process_clock(), logger.perf_counter())
    
    #if mydf.verbose:
    _benchmark_time(t3, t4, "get_dm over grids", mydf)
        
    #### step 0 get_half_J ####

    if with_j:
        
        # weighted moR to densityR
        
        rhoR = np.zeros((ngrid), dtype=np.float64)
        
        fn_rhoR = getattr(libisdf, "moR_to_Density", None)
        assert fn_rhoR is not None
        
        fn_rhoR(
            ctypes.c_int(ngrid), 
            ctypes.c_int(nocc),
            moR.ctypes.data_as(ctypes.c_void_p),
            rhoR.ctypes.data_as(ctypes.c_void_p)
        )
                        
        # from rhoG to the potential # 
        
        rhoR_original = np.zeros_like(rhoR)
        
        fn_order = getattr(libisdf, "_Reorder_Grid_to_Original_Grid", None)
        assert fn_order is not None
        
        fn_order(
            ctypes.c_int(ngrid),
            mydf.grid_ID_ordered.ctypes.data_as(ctypes.c_void_p),
            rhoR.ctypes.data_as(ctypes.c_void_p),
            rhoR_original.ctypes.data_as(ctypes.c_void_p)
        )        
        
        rhoR = rhoR_original
                
        fn_J = getattr(libisdf, "_construct_J", None)
        assert fn_J is not None
        
        if hasattr(mydf, "coulG") == False:
            if mydf.omega is not None:
                assert mydf.omega >= 0.0
            print("mydf.omega = ", mydf.omega)
            # mydf.coulG = tools.get_coulG(cell, mesh=mesh, omega=mydf.omega)
            raise ValueError("mydf.coulG is not found.")
        
        J = np.zeros_like(rhoR)
        
        fn_J(
            mesh.ctypes.data_as(ctypes.c_void_p),
            rhoR.ctypes.data_as(ctypes.c_void_p),
            mydf.coulG.ctypes.data_as(ctypes.c_void_p),
            J.ctypes.data_as(ctypes.c_void_p)
        )
        
        J_ordered = np.zeros_like(J)
        
        fn_order = getattr(libisdf, "_Original_Grid_to_Reorder_Grid", None)
        assert fn_order is not None
        
        fn_order(
            ctypes.c_int(ngrid),
            mydf.grid_ID_ordered.ctypes.data_as(ctypes.c_void_p),
            J.ctypes.data_as(ctypes.c_void_p),
            J_ordered.ctypes.data_as(ctypes.c_void_p)
        )
        
        rhoR = J_ordered.copy() 
        
    else:
        rhoR = None

    J_Res = np.zeros((nao, nao), dtype=np.float64)

    ordered_ao_ind = np.arange(nao, dtype=np.int32)

    #### step 1 get_J ####

    t1 = (logger.process_clock(), logger.perf_counter())

    for aoR_holder in aoR:
        
        if with_j is False:
            continue
        
        if aoR_holder is None:
            continue
        
        if use_mpi:
            if atm_id % comm_size != rank:
                continue
        
        ngrids_now = aoR_holder.aoR.shape[1]
        nao_involved = aoR_holder.aoR.shape[0]
        
        global_gridID_begin = aoR_holder.global_gridID_begin
        rhoR_tmp = rhoR[global_gridID_begin:global_gridID_begin+ngrids_now] 
        
        aoR_rhoR_res = np.ndarray((nao_involved, ngrids_now), buffer=aoR_buf1)
        lib_isdf.d_ij_j_ij(aoR_holder.aoR, rhoR_tmp, out=aoR_rhoR_res)
        ddot_res = np.ndarray((nao_involved, nao_involved), buffer=ddot_buf)
        lib.ddot(aoR_rhoR_res, aoR_holder.aoR.T, c=ddot_res)
        
        if nao_involved == nao and np.allclose(aoR_holder.ao_involved, ordered_ao_ind):
            J_Res += ddot_res
        else:
            fn_packadd_dm(
                ddot_res.ctypes.data_as(ctypes.c_void_p),
                ctypes.c_int(nao_involved),
                aoR_holder.ao_involved.ctypes.data_as(ctypes.c_void_p),
                J_Res.ctypes.data_as(ctypes.c_void_p),
                ctypes.c_int(nao)
            )      

    J = J_Res

    if with_j is False:
        J = None

    t2 = (logger.process_clock(), logger.perf_counter())
    
    if with_j:
        _benchmark_time(t1, t2, "get_j", mydf)

    t1 = (logger.process_clock(), logger.perf_counter())

    if with_k is False:
        K = None
        return J * ngrid / vol, K

    K = np.zeros((nocc, nao), dtype=np.float64)

    #### in the following steps, mo should not be weighted ####

    occ_weight_inv = (1.0 / occ_weight).copy()
    if moR is not None:
        lib.d_i_ij_ij(occ_weight_inv, moR,  out=moR)
    if moRg is not None:
        lib.d_i_ij_ij(occ_weight_inv, moRg, out=moRg)

    #### step 2 get moRg and dmRgRg ####
        
    ### step 3. get_K ###
    
    lib_isdf.cwise_mul(mydf.W, dmRgRg, out=dmRgRg)
    W2 = dmRgRg
    if construct_dmRgR:
        lib_isdf.cwise_mul(mydf.V_R, dmRgR, out=dmRgR)
        V2 = dmRgR
    else:
        V2 = None
        
    K1 = lib.ddot(moRg, W2)       ### moRg * W2 * aoRg.T
    K1_res = np.zeros((nocc, nao), dtype=np.float64)
    if mydf.with_robust_fitting:
        K2 = lib.ddot(moRg, V2)   ### moRg * V2 * aoR.T
        K3 = lib.ddot(V2, moR.T)  ### aoRg * V2 * moR.T
        K2_res = np.zeros((nocc, nao), dtype=np.float64)
        K3_res = np.zeros((nao, nocc), dtype=np.float64)
    else:
        K2 = None
        K3 = None
    
    K = np.zeros((nocc, nao), dtype=np.float64)
    K1_packbuf = mydf.K1_packbuf
    
    ##### construct with aoRg #####
    
    for aoR_holder in mydf.aoRg:
        
        ngrids_now = aoR_holder.aoR.shape[1]
        nao_involved = aoR_holder.aoR.shape[0]
        
        ########## for (moRg * W2) * aoRg.T ##########
        
        K1_pack = np.ndarray((nocc, ngrids_now), buffer=K1_packbuf)
        
        grid_loc_now = aoR_holder.global_gridID_begin
        
        fn_packcol2(
            K1_pack.ctypes.data_as(ctypes.c_void_p),
            ctypes.c_int(nocc),
            ctypes.c_int(ngrids_now),
            K1.ctypes.data_as(ctypes.c_void_p),    
            ctypes.c_int(nocc),
            ctypes.c_int(naux),
            ctypes.c_int(grid_loc_now),
            ctypes.c_int(grid_loc_now+ngrids_now)
        )
        
        ddot_res = np.ndarray((nocc, nao_involved), buffer=ddot_buf)

        lib.ddot(K1_pack, aoR_holder.aoR.T, c=ddot_res)
        
        if nao_involved == nao and np.allclose(aoR_holder.ao_involved, ordered_ao_ind):
            K1_res += ddot_res
        else:
            fn_packadd_col(
                K1_res.ctypes.data_as(ctypes.c_void_p),
                ctypes.c_int(K1_res.shape[0]),
                ctypes.c_int(K1_res.shape[1]),
                ddot_res.ctypes.data_as(ctypes.c_void_p),
                ctypes.c_int(ddot_res.shape[0]),
                ctypes.c_int(ddot_res.shape[1]),
                aoR_holder.ao_involved.ctypes.data_as(ctypes.c_void_p)
            )
        
        ########## aoRg * (V2 * moR.T) ##########
        
        if mydf.with_robust_fitting:
            K3_pack = K3[grid_loc_now:grid_loc_now+ngrids_now, :]
            ddot_res = np.ndarray((nao_involved, nocc), buffer=ddot_buf)
            lib.ddot(aoR_holder.aoR, K3_pack, c=ddot_res)
            if nao_involved == nao and np.allclose(aoR_holder.ao_involved, ordered_ao_ind):
                K3_res += ddot_res
            else:
                fn_packadd_row(
                    K3_res.ctypes.data_as(ctypes.c_void_p),
                    ctypes.c_int(K3_res.shape[0]),
                    ctypes.c_int(K3_res.shape[1]),
                    ddot_res.ctypes.data_as(ctypes.c_void_p),
                    ctypes.c_int(ddot_res.shape[0]),
                    ctypes.c_int(ddot_res.shape[1]),
                    aoR_holder.ao_involved.ctypes.data_as(ctypes.c_void_p)
                )
        
        grid_loc_now += ngrids_now
    
    
    if mydf.with_robust_fitting:
        
        for aoR_holder in mydf.aoR:
            
            ngrids_now = aoR_holder.aoR.shape[1]
            nao_involved = aoR_holder.aoR.shape[0]
            
            ########## (moRg * V2) * aoR.T ##########
    
            K2_pack = np.ndarray((nocc, ngrids_now), buffer=K1_packbuf)
            
            grid_loc_now = aoR_holder.global_gridID_begin
            
            fn_packcol2(
                K2_pack.ctypes.data_as(ctypes.c_void_p),
                ctypes.c_int(nocc),
                ctypes.c_int(ngrids_now),
                K2.ctypes.data_as(ctypes.c_void_p),    
                ctypes.c_int(nocc),
                ctypes.c_int(ngrid),
                ctypes.c_int(grid_loc_now),
                ctypes.c_int(grid_loc_now+ngrids_now)
            )
    
            ddot_res = np.ndarray((nocc, nao_involved), buffer=ddot_buf)
            
            lib.ddot(K2_pack, aoR_holder.aoR.T, c=ddot_res)
            
            if nao_involved == nao and np.allclose(aoR_holder.ao_involved, ordered_ao_ind):
                K2_res += ddot_res
            else:
                fn_packadd_col(
                    K2_res.ctypes.data_as(ctypes.c_void_p),
                    ctypes.c_int(K2_res.shape[0]),
                    ctypes.c_int(K2_res.shape[1]),
                    ddot_res.ctypes.data_as(ctypes.c_void_p),
                    ctypes.c_int(ddot_res.shape[0]),
                    ctypes.c_int(ddot_res.shape[1]),
                    aoR_holder.ao_involved.ctypes.data_as(ctypes.c_void_p)
                )
    
    if mydf.with_robust_fitting:
        K1 = K1_res
        K2 = K2_res
        K3 = K3_res
        K = -K1 + K2 + K3.T
    else:
        K1 = K1_res
        K = K1
    
    ### delete buf ###
    
    del ddot_buf, aoR_buf1, moR_buf, mo_coeff_pack_buf
    
    t2 = (logger.process_clock(), logger.perf_counter())

    _benchmark_time(t1, t2, "get_k_occRI", mydf)
    
    # Kiv = K.copy() # for debug
    
    ##### final step from Kiv -> kuv ####
    
    t1 = (logger.process_clock(), logger.perf_counter())
    
    ovlp = mydf.ovlp
    K1 = lib.ddot(mo_coeff_original, K)
    K1 = lib.ddot(ovlp, K1)
    # print("K.shape = ", K.shape)
    # print("mo_coeff_original.shape = ", mo_coeff_original.shape)
    Kij = lib.ddot(K, mo_coeff_original)
    assert np.allclose(Kij, Kij.T)
    K2 = lib.ddot(mo_coeff_original, Kij)
    K2 = lib.ddot(ovlp, K2)
    K2 = lib.ddot(K2, mo_coeff_original.T)
    K2 = lib.ddot(K2, ovlp)
    K = K1 + K1.T - K2
    
    # Kip = lib.ddot(K, mo_coeff_full)
    # Kpq = np.zeros((nao, nao), dtype=np.float64)
    # Kpq[:nocc, :] = Kip
    # Kpq[nocc:, :nocc] = Kip[:,nocc:].T
    # K = lib.ddot(mo_coeff_full, Kpq)
    # K = lib.ddot(K, mo_coeff_full.T)
        
    t2 = (logger.process_clock(), logger.perf_counter())
    t00 = t2
    
    _benchmark_time(t1, t2, "get_k_iv_2_uv", mydf)
    _benchmark_time(t0, t00, "get_jk_occ-RI-K", mydf)
    
    del K1, K2, K3
    
    return J * ngrid / vol, K * ngrid / vol


def get_jk_dm_quadratic(mydf, dm, hermi=1, kpt=np.zeros(3),
                        kpts_band=None, with_j=True, with_k=True, omega=None, 
                        **kwargs):
    
    '''JK'''
    
    ############ deal with occ-RI-K ############
    
    use_occ_RI_K = False
    
    if getattr(mydf, "occ_RI_K", None) is not None:
        use_occ_RI_K = mydf.occ_RI_K
    
    if getattr(dm, '__dict__', None) is not None:
        mo_coeff = dm.__dict__['mo_coeff']
        mo_occ   = dm.__dict__['mo_occ']
        if mo_coeff is not None:
            assert mo_occ is not None
            if mo_coeff.ndim == 3:
                assert mo_coeff.shape[2] == mo_occ.shape[1]
                assert mo_occ.ndim == 2
            else:
                assert mo_coeff.shape[1] == mo_occ.shape[0]
                assert mo_coeff.ndim == 2
                assert mo_occ.ndim == 1
        # if use_occ_RI_K and mo_coeff is None:
        #     dm = np.asarray(dm)
        #     if len(dm.shape) == 3:
        #         assert dm.shape[0] == 1
        #         dm = dm[0]
        #     mo_occ, mo_coeff = mydf.diag_dm(dm)
        #     dm = dm.reshape(1, dm.shape[0], dm.shape[1])
        #     dm = lib.tag_array(dm, mo_coeff=mo_coeff, mo_occ=mo_occ)
    else:
        dm = np.asarray(dm)
        if len(dm.shape) == 3:
            assert dm.shape[0] <= 4
        # if use_occ_RI_K:
        #     assert dm.shape[0] == 1
        #     dm = dm[0]
        #     mo_occ, mo_coeff = mydf.diag_dm(dm)
        #     dm = dm.reshape(1, dm.shape[0], dm.shape[1])
        #     dm = lib.tag_array(dm, mo_coeff=mo_coeff, mo_occ=mo_occ)
        # else:
        #     mo_occ = None
        #     mo_coeff = None
        mo_occ = None
        mo_coeff = None
    
    # if use_occ_RI_K:
    #     if mydf.direct == True:
    #         raise ValueError("ISDF does not support direct=True for occ-RI-K")
    
    if dm.ndim == 2:
        dm = dm.reshape(1, *dm.shape)
    
    assert dm.ndim == 3
    
    ############ end deal with occ-RI-K ############
    
    direct  = mydf.direct
    use_mpi = mydf.use_mpi
    
    if use_mpi and direct == False:
        raise NotImplementedError("ISDF does not support use_mpi and direct=False")
    
    if len(dm.shape) == 3:
        assert dm.shape[0] <= 4
        ## NOTE: 1 for RHF 2 for UHF 3/4 for GHF

    if hasattr(mydf, 'Ls') and mydf.Ls is not None:
        from pyscf.isdf.isdf_tools_densitymatrix import symmetrize_dm
        dm = symmetrize_dm(dm, mydf.Ls)
    else:
        if hasattr(mydf, 'kmesh') and mydf.kmesh is not None:
            from pyscf.isdf.isdf_tools_densitymatrix import symmetrize_dm
            dm = symmetrize_dm(dm, mydf.kmesh)

    if use_mpi:
        from pyscf.isdf.isdf_tools_mpi import rank, bcast
        dm = bcast(dm, root=0)
        if mo_coeff is not None:
            mo_coeff = bcast(mo_coeff, root=0)
        if mo_occ is not None:
            mo_occ   = bcast(mo_occ,   root=0)

    dm = lib.tag_array(dm, mo_coeff=mo_coeff, mo_occ=mo_occ)

    nset, nao = dm.shape[:2]

    ############ end deal with dm with tags ############

    #### perform the calculation ####

    if "exxdiv" in kwargs:
        exxdiv = kwargs["exxdiv"]
        kwargs.pop("exxdiv")
    else:
        exxdiv = None

    assert exxdiv in ["ewald", None]

    vj = vk = None

    if kpts_band is not None and abs(kpt-kpts_band).sum() > 1e-9:
        raise NotImplementedError("ISDF does not support kpts_band != kpt")

    log = logger.Logger(mydf.stdout, mydf.verbose)
    t1 = (logger.process_clock(), logger.perf_counter())

    j_real = gamma_point(kpt)
    k_real = gamma_point(kpt) and not np.iscomplexobj(dm)

    assert j_real
    assert k_real

    mem_now    = lib.current_memory()[0]
    max_memory = max(2000, (mydf.max_memory - mem_now))

    log.debug1('max_memory = %d MB (%d in use)', max_memory, mem_now)

    # if use_occ_RI_K:
    #     vj, vk = get_jk_occRI(mydf, dm, use_mpi, with_j, with_k)
    # else:
    
    ### TODO: improve the efficiency ###
    
    vj = np.zeros_like(dm)
    vk = np.zeros_like(dm)
    for iset in range(nset):
        if with_j and iset<=1:
            from pyscf.isdf.isdf_jk import _contract_j_dm
            vj[iset] = _contract_j_dm_ls(mydf, dm[iset], use_mpi)  
        if with_k:
            if mydf.direct:
                if iset == 0:
                    vk = _contract_k_dm_quadratic_direct(mydf, dm, use_mpi=use_mpi)
                # vk[iset] = _contract_k_dm_quadratic_direct(mydf, dm[iset], use_mpi=use_mpi)
            else:
                vk[iset] = _contract_k_dm_quadratic(mydf, dm[iset], mydf.with_robust_fitting, use_mpi=use_mpi)

    ##### the following code is added to deal with _ewald_exxdiv_for_G0 #####
    
    if not use_mpi or (use_mpi and rank == 0):
    
        kpts    = kpt.reshape(1,3)
        kpts    = np.asarray(kpts)
        dm_kpts = dm.reshape(-1, dm.shape[0], dm.shape[1]).copy()
        dm_kpts = lib.asarray(dm_kpts, order='C')
        dms     = _format_dms(dm_kpts, kpts)
        nset, nkpts, nao = dms.shape[:3]
        
        assert nset  <= 4
        assert nkpts == 1
    
        kpts_band, input_band = _format_kpts_band(kpts_band, kpts), kpts_band
        nband = len(kpts_band)
        
        assert nband == 1

        if is_zero(kpts_band) and is_zero(kpts):
            vk = vk.reshape(nset,nband,nao,nao)
        else:
            raise NotImplementedError("ISDF does not support kpts_band != 0")

        if exxdiv == 'ewald':
            _ewald_exxdiv_for_G0(mydf.cell, kpts, dms, vk, kpts_band=kpts_band)
    
        vk = vk[:,0,:,:]
    
    if use_mpi:
        vj = bcast(vj, root=0)
        vk = bcast(vk, root=0)

    ##### end of dealing with _ewald_exxdiv_for_G0 #####

    t1 = log.timer('sr jk', *t1)

    return vj, vk

############# linear scaling implementation ############# <|MERGE_RESOLUTION|>--- conflicted
+++ resolved
@@ -767,11 +767,7 @@
     offset      = 0
     ddot_buf    = np.ndarray((max_ngrid_bra, nao), buffer=mydf.build_k_buf, offset=offset)
     offset     += ddot_buf.size * ddot_buf.dtype.itemsize
-<<<<<<< HEAD
     dm_pack_buf = np.ndarray((dm.shape[1], dm.shape[2]), buffer=mydf.build_k_buf, offset=offset)
-=======
-    dm_pack_buf = np.ndarray((dm.shape[0], dm.shape[1]), buffer=mydf.build_k_buf, offset=offset)
->>>>>>> d96cd8c4
         
     ### get pack fn ### 
     
